--- conflicted
+++ resolved
@@ -35,7 +35,6 @@
     exit 1
 fi
 
-<<<<<<< HEAD
 # Detect test category presence
 num_args=$#
 if [ $num_args -ge 3 ]; then
@@ -48,30 +47,6 @@
     CONFIG_PATH=$1
     ROOT_FOLDER=$2
     shift 2
-=======
-# Assign variables
-TEST_CATEGORY=$1
-CONFIG_PATH=$2
-ROOT_FOLDER=$3
-
-# Validate test category
-declare -A TEST_CATEGORIES=(
-    ["full"]="acl_test.py big_objects_test.py cold_storage_test.py list-buckets_test.py locking_test.py locking_cli_test.py multiple_objects_test.py policies_test.py presigned-urls_test.py profiles_policies_test.py unique-bucket-name_test.py versioning_cli_test.py versioning_test.py"
-    ["versioning"]="versioning_cli_test.py versioning_test.py"
-    ["basic"]="acl_test.py list-buckets_test.py presigned-urls_test.py unique-bucket-name_test.py"
-    ["policy"]="policies_test.py profiles_policies_test.py"
-    ["cold"]="cold_storage_test.py"
-    ["locking"]="locking_test.py locking_cli_test.py"
-    ["big-objects"]="big_objects_test.py multiple_objects_test.py"
-    ["consistency"]="consistency_test.py"
-    ["benchmark"]="benchmark_test.py"
-)
-
-if [[ -z "${TEST_CATEGORIES[$TEST_CATEGORY]}" ]]; then
-    echo "Invalid test category: $TEST_CATEGORY"
-    echo "Valid categories: ${!TEST_CATEGORIES[@]}"
-    exit 1
->>>>>>> 70067b0b
 fi
 
 # Assign optional parameters
