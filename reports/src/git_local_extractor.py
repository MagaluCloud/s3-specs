import requests
import os
import argparse
import zipfile
from logDataclasses import TestData
from logExtractor import PytestArtifactLogExtractor
import argparse
import inspect
import csv
import itertools  
import shutil


def download_file(url, filename, save_dir, token):
    """
    Faz o download de um arquivo de uma URL e salva localmente na pasta especificada.
    """
    filepath = os.path.join(save_dir, filename)
    #print(f"Baixando {filename} para {filepath}...")
    headers = {
        'Authorization': f'token {token}',
    }
    response = requests.get(url, headers=headers, stream=True)
    
    if response.status_code == 200:
        os.makedirs(os.path.dirname(filepath), exist_ok=True)  # Cria o diretório se necessário
        with open(filepath, 'wb') as f:
            for chunk in response.iter_content(chunk_size=8192):
                f.write(chunk)
        print(f"Arquivo {filename} baixado com sucesso!")
    else:
        print(f"Erro ao baixar o arquivo {filename}: {response.status_code}")

def process_and_save_artifact(artifact:list[str], token:str, save_dir, processed_path: str):
    artifact_name = artifact['name']
    artifact_url = artifact['archive_download_url']
    artifact_zip = f"{artifact_name}.zip"  # Nome do arquivo zip para o artefato

    # Faz o download do artefato
    download_file(artifact_url, artifact_zip, save_dir, token)
    zip_path = os.path.join(save_dir, artifact_zip)
    with zipfile.ZipFile(zip_path, 'r') as zip:
        print(f"Unzipping {zip_path}")
        zip.extractall(save_dir)

def get_action_artifacts(repo_owner: str, repo_name: str, n: int, token: str, save_dir: str, processed_path: str, **kwargs):
    """
    Obtém os artefatos de execução dos workflows do GitHub Actions e faz o download dos arquivos.
    """
    url = f"https://api.github.com/repos/{repo_owner}/{repo_name}/actions/runs"
    headers = {
        'Authorization': f'token {token}',
    }
    
    params = {
        'per_page': n  # Número de execuções de workflows a retornar
    }
    
    response = requests.get(url, headers=headers, params=params)

    if response.status_code == 200:
        try:
            with open(processed_path, 'r') as r:
                processed = list(itertools.chain.from_iterable(list(csv.reader(r))))
        except:
            processed = []

        runs = list(map(lambda id: str(id['id']), response.json()['workflow_runs']))
        # Extraindo dados e achando os workflows que ainda nao foram processados
        unprocessed_workflow = list(set(runs).difference(set(processed)))

        # Baixando workflows nao utilizados
        for run_id in unprocessed_workflow:
            print(f"Obtendo artefatos da execução do workflow: {run_id}")
            
            # URL para pegar os artefatos da execução do workflow
            artifacts_url = f"https://api.github.com/repos/{repo_owner}/{repo_name}/actions/runs/{run_id}/artifacts"
            artifacts_response = requests.get(artifacts_url, headers=headers)
            
            if artifacts_response.status_code == 200:
                artifacts = artifacts_response.json()['artifacts']

                # Recuperando todos os artifatos presentes em um workflow
                for artifact in artifacts:
                    process_and_save_artifact(artifact, token, save_dir, processed_path)
            else:
                print(f"Erro ao obter artefatos da execução {run_id}: {artifacts_response.status_code}")

            # Salvando para comparacoes posteriores

            with open(processed_path, 'a+') as c:
                writer = csv.writer(c)
                writer.writerow([run_id])
                print(f"Salvando id dos workflow: {run_id}")
    else:
        print(f"Erro ao acessar a API do GitHub: {response.status_code}")
        print(response.json())

def delete_parquets(path: str):
    # Deleting downloaded artifacts
    try:
        shutil.rmtree(path)  # Deletes directory and all its contents
        print(f"Dir '{path}' deleted successfully")
    except OSError as e:
        print(f"Error: {e.filename} - {e.strerror}")

if __name__ == "__main__":
    # Define os argumentos para a linha de comando
    parser = argparse.ArgumentParser(description="Baixar artefatos de workflows do GitHub Actions")
    
    # Adiciona os parâmetros que o usuário deve passar ao chamar o script
    parser.add_argument('repo_owner', type=str, help='Proprietário do repositório no GitHub')
    parser.add_argument('repo_name', type=str, help='Nome do repositório no GitHub')
    parser.add_argument('n', type=int, help='Número de execuções de workflows que você quer pegar')
    parser.add_argument('token', type=str, help='Seu token de autenticação do GitHub')
    args = parser.parse_args()
    
    args.save_dir = './reports/output/downloaded_artifact/'
    args.processed_path = './output/processed.csv'

    # Chama a função para obter os artefatos das execuções dos workflows
    get_action_artifacts(**vars(args))

    # Everything depends on the files present on the output
    os.makedirs(args.save_dir, exist_ok=True)

    artifacts_paths = list(filter(lambda log: log.endswith('.log'), os.listdir(args.save_dir)))

    test_data_arguments = list(inspect.signature(TestData).parameters.keys())
    test_data = {args: [] for args in test_data_arguments}

    for path in artifacts_paths:
        logs = PytestArtifactLogExtractor(args.save_dir + path).log_to_df()
        # Adding the new tuple to the dict
        if test_data:
            list(map(lambda key, log: test_data[key].append(log), test_data_arguments, logs))

    test_data = TestData(**test_data)

<<<<<<< HEAD
    # Deletando parquets para evitar redundancia
    #delete_parquets(args.save_Dir)  

=======

# Deleting downloaded artifacts
import shutil

try:
    shutil.rmtree(args.save_dir)  # Deletes directory and all its contents
    print(f"Dir '{args.save_dir}' deleted successfully")
except OSError as e:
    print(f"Error: {e.filename} - {e.strerror}")
>>>>>>> 362f9186
<|MERGE_RESOLUTION|>--- conflicted
+++ resolved
@@ -137,18 +137,14 @@
 
     test_data = TestData(**test_data)
 
-<<<<<<< HEAD
     # Deletando parquets para evitar redundancia
     #delete_parquets(args.save_Dir)  
 
-=======
+    # Deleting downloaded artifacts
+    import shutil
 
-# Deleting downloaded artifacts
-import shutil
-
-try:
-    shutil.rmtree(args.save_dir)  # Deletes directory and all its contents
-    print(f"Dir '{args.save_dir}' deleted successfully")
-except OSError as e:
-    print(f"Error: {e.filename} - {e.strerror}")
->>>>>>> 362f9186
+    try:
+        shutil.rmtree(args.save_dir)  # Deletes directory and all its contents
+        print(f"Dir '{args.save_dir}' deleted successfully")
+    except OSError as e:
+        print(f"Error: {e.filename} - {e.strerror}")