--- conflicted
+++ resolved
@@ -18,11 +18,6 @@
           description: 'Machine to run the tests'
           default: 'ubuntu-24.04'
           required: false
-        mgc_version:
-          description: 'Version of the MGC CLI'
-          default: '0.34.0'
-          required: false
-<<<<<<< HEAD
         container:
           description: 'Container to run the tests'
           type: choice
@@ -31,8 +26,7 @@
             - 'ghcr.io/magalucloud/s3-specs:tests_latest'
             - 'ghcr.io/magalucloud/s3-specs:tests_nightly'
             - 'ghcr.io/magalucloud/s3-specs:tests_oldest'
-=======
->>>>>>> 331e3c3f
+
         profile:
           description: 'Region to use for the tests'
           default: 'br-se1'
@@ -46,11 +40,7 @@
       config: ${{ inputs.config }}
       flags: ${{ inputs.flags }}
       runner: ${{ inputs.runner }}
-      mgc_version: ${{ inputs.mgc_version }}
-<<<<<<< HEAD
       container: ${{ inputs.container }}
-=======
->>>>>>> 331e3c3f
       profile: ${{ inputs.profile }}
     secrets:
       PROFILES: ${{ secrets.PROFILES }}