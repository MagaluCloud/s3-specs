--- conflicted
+++ resolved
@@ -65,12 +65,8 @@
               run: |
                 cd src/s3_specs/docs
                 mkdir -p /s3-specs/artifact/
-<<<<<<< HEAD
                 set -o pipefail
-                uv run pytest --config ${{ inputs.config }} ${{inputs.tests}} ${{ inputs.flags }} | tee /s3-specs/artifact/actions_pytest_output_${{ steps.format_name.outputs.formatted_log_name }}.log
-=======
                 uv run pytest ${{inputs.tests}}  --config ${{ inputs.config }} --profile ${{ inputs.profile }} ${{ inputs.flags }} | tee /s3-specs/artifact/actions_pytest_output_${{ steps.format_name.outputs.formatted_log_name }}.log
->>>>>>> fa4b2490
       
             - name: Upload Artifact
               uses: actions/upload-artifact@v4
